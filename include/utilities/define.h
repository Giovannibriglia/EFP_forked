/**
 * \class define
 * \brief Class containing most of the custom types and symbols defined for the planner.
 *
 *
 * \copyright GNU Public License.
 *
 * \author Francesco Fabiano.
 * \date March 31, 2019
 */

#pragma once

#include <string>
#include <iostream>
#include <vector>
#include <set>
#include <map>
#include <queue>
#include <stack>
#include <memory>
#include <list>
#include <boost/dynamic_bitset.hpp>



/*****************************************************************
 * Constants
 ****************************************************************/
#define NEGATION_SYMBOL "-" /**< \brief The negation symbol to negate the \ref fluent */

/****************************************************************
 * Non class specific
 ****************************************************************/
typedef std::set<std::string> string_set; /**< \brief A representation of a conjunctive set of \ref fluent.
                                            *
                                            * Each element of the formula is a std::string (not grounded) */
typedef std::set<string_set> string_set_set; /**< \brief A representation of a formula in DNF formula.
                                              *
                                              * Each element of the formula is a \ref string_set (not grounded) */

/****************************************************************
 * Domain Related
 ****************************************************************/
typedef boost::dynamic_bitset<> fluent; /**< \brief A representation of a fluent through an unique id (short).
                                * 
                                * This representation is derived by applying \ref grounder::ground_fluent(const std::string&) const
                                * to the elements of \ref reader::m_fluents.
                                *
                                * The unique id of the readed fluent is always an odd number while to
                                * obtain the negated version is necessary to add 1.
                                *
                                * \todo is maybe better to store only the positive?
                                */
typedef std::set<fluent> fluent_set; /**< \brief A representation of a conjunctive set of \ref fluent.
                                      * 
                                      * This representation is used, for example, to represent
                                      * a world \ref kworld in a Kripke structure (\ref kstate).
                                      *
                                      * Each element of the set is a \ref fluent*/
typedef std::set<fluent_set> fluent_formula; /**< \brief A representation of a fluent formula in DNF.
                                      *
                                      * This representation is used, for example, to represent
                                      * a set of world (\ref kworld) of a Kripke structure (\ref kstate).
                                      *
                                      * \todo How the set of fluent has < implemented?
                                      * Each element of the set is a \ref fluent_set*/

typedef boost::dynamic_bitset<> agent; /**< \brief A representation of an agent through an unique id (short).
                                      *
                                      *  This representation is derived by applying \ref grounder::ground_agent(const std::string&) const
                                      * to the element of \ref reader::m_agents.*/
typedef std::set<agent> agent_set; /**< \brief A set of \ref agent.*/
typedef std::vector<agent> agent_list; /**< \brief A list of \ref agent.*/

typedef boost::dynamic_bitset<> action_id; /**< \brief The unique id (short) associated with each action.
                                      *
                                      *  This id is derived by applying \ref grounder::ground_action(const std::string&) const
                                      * to the element of \ref reader::m_actions.*/
typedef std::vector<action_id> action_id_list; /**< \brief A list of \ref action_id.*/

/*****************Grounder*****************/
typedef std::map<std::string, fluent> fluent_map; /**< \brief The map that associates to each \ref fluent name its grounded value.
                                                           * 
                                                           * @see grounder.*/
typedef std::map<std::string, agent> agent_map; /**< \brief The map that associates to each \ref agent name its grounded value.
                                                           * 
                                                           * @see grounder.*/
typedef std::map<std::string, action_id> action_name_map; /**< \brief The map that associates to each \ref agent name its grounded value.
                                                           * 
                                                           * @see grounder.*/

typedef std::map<fluent, std::string> reverse_fluent_map; /**< \brief The map that associates to each \ref fluent its name (for speed).
                                                           * 
                                                           * @see grounder.*/
typedef std::map<agent, std::string> reverse_agent_map; /**< \brief The map that associates to each \ref agent its name (for speed).
                                                           * 
                                                           * @see grounder.*/
typedef std::map<action_id, std::string> reverse_action_name_map; /**< \brief The map that associates to each \ref action_id its name (for speed).
                                                           * 
                                                           * @see grounder.*/

/** \brief The possible heuristics applicable to the domain.*/
enum heuristics
{
    NO_H, /**< Breadth first search is executed*/
    L_PG, /**< A planning graph is used to calculate the distance of each state from the goal.
                    * 
                    * For now for every state is computed a planning graph and then the lenght of it is returned.
                    * 
                    * \todo Optimize and maybe create only one planning graph and check where the state belongs.
                    * .*/
    S_PG, /**< A planning graph is used to calculate the sungoals distance of each state from the goal.
                    * 
                    * For now for every state is computed a planning graph and then the sum of the distances of each subgoals is returned
                    * 
                    * \todo Optimize and maybe create only one planning graph and check where the state belongs.
                    * .*/
    C_PG, /**< A single planning graph is used to calculate the distance of each grounded belief formula from initial state and goal.
                    * 
                    * This follows the idea of converting belief formula in fluent and just execute classical planning graph.
                    * .*/
    SUBGOALS /**< For each state is calculate dthe number of (found or) missing subgoals
                    * 
                    * The group operator C is splitted in more belief_formulae.*/
};

enum search_type
{
    BFS, /** Breadth first search is executed*/
    DFS, /** Depth first search is executed*/
    I_DFS /** Iterative Depth first search is executed*/
};

/** \brief The possible types of bisimulation algorithms.*/
enum bis_type
{
    BIS_NONE, /**< No Bisimulation is used*/
    PaigeTarjan, /**< The standard Paige-Tarjan Algorithm..*/
    FastBisimulation /**< The Fast-Bisimulation Algorithm introduced by Dovier et al, 2001.*/
};

/** \brief The possible restriction applicable to the domain.
 *
 * These restrictions have mostly to do with the Kripke representation and
 * with the type of inference that you could do on them.
 *
 * It has been introduced because it helps with the computation of the initial state (Finitary S5).*/
enum domain_restriction
{
    S5, /**< \brief Restricts only to S5 models.
         *
         * This is the default Initial description (\ref initially).
         * When this flag is on only C(phi) are accepted and they must cover all the fluents.
         * The possible cases are:
         * - *phi* -> all worlds must entail *phi*.
         * - C(B(i,*phi*)) -> all worlds must entail *phi*.
         * - C(B(i,*phi*) \ref BF_OR B(i,-*phi*)) -> only edges conditions.
         * - C(-B(i,*phi*) \ref BF_AND -B(i,-*phi*)) -> only edges conditions.
         *
         * With this type of model is associate the concept of *Knowledge* given
         * that the model gurantee the relations to be equivalent.*/
    K45, /**< \brief Restricts only to K45 models.
         *
         * With this type of model is associate the concept of *Belief*.*/
    NONE, /**< \brief No restrictions applied.
         */
    NONEG, /**< \brief No negative belief_formula are accepted.
            *
            * This is used when the planning graph heuristic is involved
            * because it cannot deal with negative \ref belief_formula
            * in the goal (no mutex yet).*/
    RESTRICTION_FAIL, /**< \brief The default case to guarantee consistency.*/
};

/** \brief The possible way of checking an action effects executability.*/
enum action_check
{
    EXE_POINTED__COND_POINTED, /**< \brief Both the executability and the conditional effects are checked only on the state.*/
    EXE_POINTED__COND_WORLD, /**< \brief The executionability is checked only on the state but the conditional effects are checked in every worlds.*/
    EXE_WORLD__COND_WORLD/**< \brief Both the executability and the conditional effects are checked in every world.*/
};

/****************** Agent's Attitudes related *******************/

enum agent_type
{
    FUL, /** \brief Fully observant agent */
    PAR, /** \brief Partially observant agent */
    OBL, /** \brief Oblivious agent */
    ALL /** \brief All agents */
};

/****************************************************************
 * Actions Related
 ****************************************************************/
class belief_formula;
typedef std::list<belief_formula> formula_list; /**< \brief A CNF formula of \ref belief_formula.
                                                 *
                                                 * Each element of the formula is a \ref belief_formula.*/

typedef std::set<belief_formula> bformula_set; /**< \brief A set of \ref belief_formula.*/

typedef std::map<agent, belief_formula> observability_map; /**< \brief Used to express the obsverbability conditions.
                                * 
                                * Each element associates an \ref agent to the observability conditions for an \ref effff.*/
//Associate each effect the condition
typedef std::map<fluent_formula, belief_formula> effects_map; /**< \brief Used to express the conditions of an action effects.
                                * 
                                * Each element associates an \ref action effect to its conditions.*/

enum action_type
{
<<<<<<< HEAD
    ONT, /** \brief Ontic actions */
    ONT_NO, /** \brief Ontic actions with No Oblivious agents */
    SEN, /** \brief Sensing actions */
    SEN_NO, /** \brief Sensing actions with No Oblivious agents */
    SEN_NP, /** \brief Sensing actions with No Partially observant agents */
    SEN_NOP, /** \brief Sensing actions with No Oblivious and Partially observant agents */
    ANN, /** \brief Announcement actions */
    ANN_NO, /** \brief Announcement actions with No Oblivious agents */
    ANN_NP, /** \brief Announcement actions with No Partially observant agents */
    ANN_NOP, /** \brief Announcement actions with No Oblivious and Partially observant agents */
    SIZE /** \brief Number of action types */
=======
    ONT,     /** \brief Ontic actions */
//    ONT_NO,  /** \brief Ontic actions with No Oblivious agents */
    SEN,     /** \brief Sensing actions */
//    SEN_NO,  /** \brief Sensing actions with No Oblivious agents */
//    SEN_NP,  /** \brief Sensing actions with No Partially observant agents */
//    SEN_NOP, /** \brief Sensing actions with No Oblivious and Partially observant agents */
    ANN,     /** \brief Announcement actions */
//    ANN_NO,  /** \brief Announcement actions with No Oblivious agents */
//    ANN_NP,  /** \brief Announcement actions with No Partially observant agents */
//    ANN_NOP, /** \brief Announcement actions with No Oblivious and Partially observant agents */
    SIZE     /** \brief Number of action types */
>>>>>>> 4f847722
};

enum event_type
{
    EPSILON, /**< \brief The null event.*/
    SIGMA, /**< \brief Event corresponding to ... */
    TAU /**< \brief Event corresponding to ... */
};

typedef std::set<event_type> event_type_set;
typedef std::set<std::pair<event_type, event_type>> event_type_relation;

/****************************************************************
 * States Related
 ****************************************************************/

/** \brief The possible states representation.
 *
 * Different state representation imply different advantages.
 * 
 * This type is used to allocate the class \ref state with the chosen representation.
 *
 */
enum state_type
{
    KRIPKE, /**< \brief The default state representation, through Kripke structures.
            * 
            * It encodes the mA* semantic and bases its entailment and its transition function
            * on reachability on Kripke structure. @see kstate.*/
    POSSIBILITIES, /**< \brief State representation based on possibilities and nwf-set theory.
            * 
            * It encodes the mA^rho semantic and bases its entailment and its transition function
            * on possibilities. @see poss_state. */
    OBDD /**< \brief State representation based on OBDD.
            * 
            *\todo Yet to study.*/
};

/*****************Kripke States*****************/
class kstate;

class kedge;
typedef std::string kedge_id; /**< \brief The id of an \ref kedge in a \ref kstate.
                                * 
                                * The id is calculated through an hash (kedge::hash_info_into_id()) of the info of the \ref kedge.
                                *
                                * This id is used to extract the \ref kedge from the \ref kstore to not create a new every time
                                * but to access the already created ones.
                                * @see kedge and kstore*/
/*typedef std::shared_ptr<const kedge> kedge_ptr;*/ /*< \brief A std::shared_pointer to a \ref kedge usually stored in \ref kstore.
                                                * @see kedge and kstore.
                                                * \todo transform into class for < into set, also add = and empty constructor, operator*,operator ->, = with string.*/
class kedge_ptr;
typedef std::set<kedge_ptr> kedge_ptr_set; /**< \brief A set of \ref kedge_ptr.
                                            * 
                                            * Mainly used to store all the \ref kedge of a \ref kstate without wasting memory.
                                            *
                                            * \todo The operator < for std::shared_ptr must be implemented
                                            * @see kedge and kstate*/

class kworld;
///\todo: remove string from code because they have terrible performances
typedef std::string kworld_id; /**< \brief The id of a \ref kworld in a \ref kstate.
                                * 
                                * The id is calculated through an hash (kworld::hash_fluents_into_id()) of the info of the \ref kworld.
                                *
                                * This id is used to extract the \ref kworld from the \ref kstore to not create a new every time
                                * but to access the already created ones.
                                * @see kworld and kstore*/
/*typedef std::shared_ptr<const kworld> kworld_ptr;*/ /*< \brief A std::shared_pointer to a \ref kworld usually stored in \ref kstore.
                                                   * 
                                                   * @see kworld and kstore.
                                                   * \todo transform into class for < into set.*/
class kworld_ptr;
typedef std::set<kworld_ptr> kworld_ptr_set; /**< \brief A set of \ref kworld_ptr.
                                            * 
                                            * Mainly used to store all the \ref kworld of a \ref kstate without wasting memory.
                                            *
                                            * \todo The operator < for std::shared_ptr must be implemented.
                                            * @see kworld and kstate.*/

typedef std::map<std::pair<kworld_ptr, event_type>, kworld_ptr> kstate_map;


/*****************Possibilities*****************/
class pstate;

class pworld;
typedef std::size_t pworld_id; /**< \brief The id of a \ref pworld in a \ref pstate.
                                *
                                * The id is calculated through an hash (pworld::hash_fluents_into_id()) of the info of the \ref pworld.
                                *
                                * This id is used to extract the \ref pworld from the \ref pstore to not create a new every time
                                * but to access the already created ones.
                                * @see pworld and pstore*/
/*typedef std::shared_ptr<const pworld> pworld_ptr;*/ /*< \brief A std::shared_pointer to a \ref pworld usually stored in \ref pstore.
                                                   *
                                                   * @see pworld and pstore.
                                                   * \todo transform into class for < into set.*/
class pworld_ptr;
typedef std::set<pworld_ptr> pworld_ptr_set; /**< \brief A set of \ref pworld_ptr.
                                            *
                                            * Mainly used to store all the \ref pworld of a \ref pstate without wasting memory.
                                            *
                                            * \todo The operator < for std::shared_ptr must be implemented.
                                            * @see pworld and pstate.*/

typedef std::map<agent, pworld_ptr_set> pworld_map; /**< \brief A map between agents and set of \ref pworld_ptr.
                                                    *
                                                    * @see pworld and pstate.*/

typedef std::map<pworld_ptr, pworld_map> pworld_transitive_map; /**< \brief A map, for every \ref pworld, of the beleifs of its agents.
                                                                 *
                                                                 * @see pworld and pstate.*/

typedef std::queue<pworld_ptr> pworld_queue; /**< \brief A queue of \ref pworld_ptr.
                                            *
                                            * \todo The operator < for std::shared_ptr must be implemented.
                                            * @see pworld and pstate.*/

typedef std::map<pworld_ptr, pworld_ptr> transition_map; /**< \brief A map that keeps track of the results of the transition function.
                                                          *
                                                          * @see pworld and pstate.*/

typedef std::vector<std::tuple<pworld_ptr, pworld_ptr, agent> > beliefs_vector; /**< \brief A vector of tuples (pw1, pw2, ag) that represent that in \ref pworld pw1 the \agent ag believes that the \ref \pworld pw2 is possible
                                                                               *
                                                                               * @see pworld and pstate.*/
typedef std::map<belief_formula, unsigned short> pg_bfs_score; /** A map to store the info of the classical planning graph*/


/*****************Possibilities Optimized*****************/
class pstate_opt;
typedef std::set<pstate_opt> pstate_opt_set; /**< \brief A set of \ref pstate_opt, used to store all the created ones.*/

typedef std::string pstate_opt_id; /**< \brief The id of a \ref pstate_opt.
                                *
                                * The id is calculated through an hash (pstate_opt::hash_fluents_into_id()) of the info of the \ref pstate_opt.
                                *
                                * This id is used to extract the \ref pstate_opt from the \ref p_opt_store to not create a new every time
                                * but to access the already created ones.
                                * @see pstate_opt and p_opt_store*/
class pstate_opt_ptr;
typedef std::set<pstate_opt_ptr> pstate_opt_ptr_set; /**< \brief A set of \ref pstate_opt_ptr.
                                            *
                                            * Mainly used to store all the reachable \ref pstate_opt of a \ref pstate_opt without wasting memory.
                                            *
                                            * \todo The operator < for std::shared_ptr must be implemented.
                                            * @see pstate_opt.*/
typedef std::map<agent, pstate_opt_ptr_set> pedges_opt; /**< \brief A map between agents and set of \ref pstate_opt_ptr
                                                       * 
                                                       * Each element consists of <\ref agent, \ref pstate_opt_ptr_set> and link each 
                                                       * \ref agent to a set of possibilities;
                                                       * remember that each possibility is a state itself.
                                                       *
                                                       * @see pstate_opt.*/

/****************** Delphic *******************/

// EVENTS
class event;
typedef short event_id;
//typedef std::map<fluent, belief_formula> event_postconditions;
typedef fluent_formula event_postconditions;

class event_ptr;
//typedef std::set<event_ptr> event_ptr_set; /**< \brief A set of \ref event_ptr.
//                                        *
//                                        * Mainly used to store all the reachable \ref event of a \ref event without wasting memory.
//                                        *
//                                        * \todo The operator < for std::shared_ptr must be implemented.
//                                        * @see event.*/

// PEMS
class pem;
typedef unsigned short pem_id;

typedef std::map<agent_type, std::set<std::pair<event_ptr, event_ptr>>> pem_edges;
/**< \brief A map between agents and a set of pairs of \ref event_ptr.
 *
 * Each element consists of <\ref agent, <\ref event_ptr, \ref event_ptr>> and
 * specifies for each \ref agent_type a set of pairs of \ref event_ptr (i.e.,
 * a set of edges.
 *
 * @see event.*/

//typedef std::map<event_id, event_ptr> pem_map; /**< \brief A map that stores the event model for a given type of action (identified through an id).*/

class pem_ptr;

class pem_store;
typedef std::set<event> event_set; /**< \brief A set of \ref event, used to store all the created ones.*/
typedef std::set<pem> pem_set; /**< \brief A set of \ref pem, used to store all the created ones.*/

/****************** Bisimulation *******************/

typedef unsigned short bis_label;
typedef std::set<bis_label> bis_label_set;

typedef std::map<kworld_ptr, std::map<kworld_ptr, bis_label_set>> kbislabel_map;
typedef std::map<pworld_ptr, std::map<pworld_ptr, bis_label_set>> pbislabel_map;

/****************** Bisimulation *******************/

/** \brief The list of the possible agents' attitude.*/
enum agents_attitudes
{
    //Partially Agents' Attitudes
    P_KEEPER, /** represents the set of those agents that will Keep their beliefs after the epistemic action.*/
    P_INSECURE, /** represents the set of those agents that are Insecure about their beliefs and,
                 * after the action, will not know the value of the fluent even if they knew it before*/

    //Fully Agents' Attitudes  
    F_TRUSTY, /**represents the Trusty agents that will believe what has been announced/sensed and
             * update their beliefs accordingly.*/
    F_MISTRUSTY, /**represents the Mistrusty agents that believe the opposite of what has been annnounced/sensed.*/
    F_UNTRUSTY, /**agents that formalizes the will not change their beliefs about the world no matter
                 * what the announcement/sensing says.*/
    F_STUBBORN, /**represents the Stubborn agents that will maintain their beliefs on f if they already know it.
                * If they do not know it they will update their belief.*/
    oblivious_att, /**represents the oblivious agents, to simplify the switch in the transition function.*/
    executor_att /**represents the executing agent, to simplify the switch in the transition function.*/
};

enum sub_functionIndex
{
    PHI_func,
    K_func,
    I_func,
    T_func,
    M_func,
    TRUE_U_func,
    FALSE_U_func,
    S_func,
    TRUE_CHI_func,
    FALSE_CHI_func,
    exec_FUNC
};

struct comp
{

    template<typename T>
    bool operator()(const T &l, const T &r) const
    {
        if (l.first == r.first)
            return l.second > r.second;

        return l.first < r.first;
    }
};

typedef std::map<std::pair< std::pair<pworld_ptr, unsigned short>, sub_functionIndex>, pworld_ptr, comp> transition_map_att; /**< \brief A map that keeps track of the results of the transition function when attitudes are involved.
                                                          *
                                                          * @see pworld and pstate.*/

/****************** Bisimulation *******************/

class bisimulation;

typedef int BIS_indexType;

//adjacency list

struct adjList
{
    BIS_indexType node;
    struct counter *countxS; //pointer to the count(x,S) of Paige&Tarjan
    struct adjList *next;
};

//adjacency list of G_1

struct adjList_1
{
    BIS_indexType node;
    struct adjList *adj; //pointer to the corresponding edge in G
    struct adjList_1 *next;
};

//counters for Paige and Tarjan

struct counter
{
    BIS_indexType value;
    BIS_indexType node;
};

//graph: array of nodes

struct graph
{
    int label; //label of the node
    BIS_indexType rank; //rank of the node
    bool WFflag; //identifies if the node is WF(0 NWF,1 WF)
    BIS_indexType nextInBlock; //pointer to the next node in the same block
    BIS_indexType prevInBlock; //pointer to the previous node in the same block
    BIS_indexType block; //pointer to the block
    struct counter *countxB; //pointer to count(x,B)
    struct adjList *adj; //pointer to the adjacency list
    struct adjList_1 *adj_1; //pointer to the adjacency list of G-1
};

//information related to Q-Blocks

struct qPartition
{
    BIS_indexType size; //number of nodes in the block
    //normalisation of the rank values: normalisation array
    BIS_indexType nextBlock; //pointer to the next Q-Block
    //normalisation of the rank values: copy of the forefather's rank
    BIS_indexType prevBlock; //pointer to the prvious Q-Block
    //during DFS-visit: color of the nodes
    BIS_indexType superBlock; //pointer to the X-Block containing the current Q-Block
    //during DFS: forefather
    BIS_indexType firstNode; //pointer to the first node in the block
    //during the first DFS visit in SCC(): finishing time
};

//information related to X-Blocks

struct xPartition
{
    BIS_indexType nextXBlock; //pointer to the next X-Block
    BIS_indexType prevXBlock; //pointer to the previous X-Block
    BIS_indexType firstBlock; //pointer to the first Block in X
};

/****************Automa related******************/
//DATA STRUCTURES BIS_USED FOR THE INPUT AND THE OUTPUT FROM FC2 FILES
typedef struct e_elem_struct e_elem;
typedef struct v_elem_struct v_elem;
// typedef struct bhtab_struct bhtab;
typedef struct automa_struct automa;

struct e_elem_struct
{
    int nbh; // Number of lables (behaviors) of a single Edge
    int *bh; // Array of Behaviors
    int tv; // Index (of the array of vertices) of the "To" Vertex
};

struct v_elem_struct
{
    int ne; // Number of Edges
    e_elem *e; // Vettore di edges
};

struct automa_struct
{
    int Nvertex;
    int Nbehavs;
    v_elem *Vertex;
};<|MERGE_RESOLUTION|>--- conflicted
+++ resolved
@@ -211,31 +211,17 @@
 
 enum action_type
 {
-<<<<<<< HEAD
     ONT, /** \brief Ontic actions */
-    ONT_NO, /** \brief Ontic actions with No Oblivious agents */
+    //    ONT_NO,  /** \brief Ontic actions with No Oblivious agents */
     SEN, /** \brief Sensing actions */
-    SEN_NO, /** \brief Sensing actions with No Oblivious agents */
-    SEN_NP, /** \brief Sensing actions with No Partially observant agents */
-    SEN_NOP, /** \brief Sensing actions with No Oblivious and Partially observant agents */
+    //    SEN_NO,  /** \brief Sensing actions with No Oblivious agents */
+    //    SEN_NP,  /** \brief Sensing actions with No Partially observant agents */
+    //    SEN_NOP, /** \brief Sensing actions with No Oblivious and Partially observant agents */
     ANN, /** \brief Announcement actions */
-    ANN_NO, /** \brief Announcement actions with No Oblivious agents */
-    ANN_NP, /** \brief Announcement actions with No Partially observant agents */
-    ANN_NOP, /** \brief Announcement actions with No Oblivious and Partially observant agents */
+    //    ANN_NO,  /** \brief Announcement actions with No Oblivious agents */
+    //    ANN_NP,  /** \brief Announcement actions with No Partially observant agents */
+    //    ANN_NOP, /** \brief Announcement actions with No Oblivious and Partially observant agents */
     SIZE /** \brief Number of action types */
-=======
-    ONT,     /** \brief Ontic actions */
-//    ONT_NO,  /** \brief Ontic actions with No Oblivious agents */
-    SEN,     /** \brief Sensing actions */
-//    SEN_NO,  /** \brief Sensing actions with No Oblivious agents */
-//    SEN_NP,  /** \brief Sensing actions with No Partially observant agents */
-//    SEN_NOP, /** \brief Sensing actions with No Oblivious and Partially observant agents */
-    ANN,     /** \brief Announcement actions */
-//    ANN_NO,  /** \brief Announcement actions with No Oblivious agents */
-//    ANN_NP,  /** \brief Announcement actions with No Partially observant agents */
-//    ANN_NOP, /** \brief Announcement actions with No Oblivious and Partially observant agents */
-    SIZE     /** \brief Number of action types */
->>>>>>> 4f847722
 };
 
 enum event_type
