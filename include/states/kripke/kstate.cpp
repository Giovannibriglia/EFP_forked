--- conflicted
+++ resolved
@@ -427,7 +427,6 @@
 		edge_counter[it_keps->get_from()]++;
 	}
 
-<<<<<<< HEAD
 	// The pointed world is set to the index 0. This ensures that, when deleting the bisimilar nodes, the pointed kworld
 	// is always chosen as the first of its block. Therefore, we do not need to update it when converting back to a kstate
 	index_map[get_pointed()] = 0;
@@ -438,13 +437,6 @@
 	Vertex[0].e = (e_elem *) malloc(sizeof(e_elem) * Vertex[0].ne);
 
 	int i = 1, c = 1;
-=======
-
-
-	//std::cerr << "\nDEBUG: Fine Inizializzazione Edges\n";
-
-	int i = 0, c = 0;
->>>>>>> 83e506f4
 
 	//std::cerr << "\nDEBUG: Inizializzazione Vertex\n";
 
