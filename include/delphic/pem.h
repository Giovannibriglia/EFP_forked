--- conflicted
+++ resolved
@@ -17,17 +17,12 @@
 
 class pem
 {
-<<<<<<< HEAD
+    friend class pem_ptr;
+
 private:
     /** \brief The id of *this*.*/
     pem_id m_id;
-=======
-    friend class pem_ptr;
-
-    private:
-    /** \brief The type of *this*.*/
-    event_type m_type;
->>>>>>> bdf33b92
+
     /** \brief The precondition of *this*.*/
     belief_formula m_pre;
     /** \brief The map that associates a belief formula (postcondition) to each \ref fluent.*/
@@ -43,13 +38,8 @@
      *
      * Only accessible by the \ref pem_ptr.
      *
-<<<<<<< HEAD
      * @param[in] id: the \ref pem_id to set as \ref m_id.*/
     void set_id(pem_id id);
-=======
-     * @param[in] type: the \ref event_type to set as \ref m_type.*/
-    void set_type(const event_type to_set);
->>>>>>> bdf33b92
     /** \brief Setter for the field \ref m_pre.
      *
      * Only accessible by the \ref pem_ptr.
@@ -60,13 +50,8 @@
      *
      * Only accessible by the \ref pem_ptr.
      *
-<<<<<<< HEAD
      * @param[in] post: the \ref pem_postconditions to set as \ref m_post.*/
     void set_postconditions(const pem_postconditions & post);
-=======
-     * @param[in] post: the \ref postconditions to set as \ref m_post.*/
-    void set_postconditions(const postconditions & to_set);
->>>>>>> bdf33b92
     /** \brief Setter for the field \ref m_edges.
      *
      * Only accessible by the \ref pem_ptr.
@@ -74,32 +59,24 @@
      * @param[in] edges: the map of \ref edges to set as \ref m_edges.*/
     void set_edges(const pem_edges & to_set);
 
-    /** \brief Getter of \ref m_type.
-     *
-     * Only accessible by the \ref pem_ptr.
-     *
-     * @return the \ref event_type of *this*.*/
-    const event_type get_type() const;
+    /** \brief Getter of \ref m_id.
+     *
+     * Only accessible by the \ref pem_ptr.
+     *
+     * @return the \ref pem_id of *this*.*/
+    const pem_id get_id() const;
     /** \brief Getter of \ref m_pre.
      *
      * Only accessible by the \ref pem_ptr.
      *
      * @return the precondition of *this*.*/
-<<<<<<< HEAD
-    const belief_formula & get_precondition();
-=======
     const belief_formula & get_precondition() const;
->>>>>>> bdf33b92
     /** \brief Getter of \ref m_post.
      *
      * Only accessible by the \ref pem_ptr.
      *
      * @return the postconditions of *this*.*/
-<<<<<<< HEAD
-    const pem_postconditions & get_postconditions();
-=======
-    const postconditions & get_postconditions() const;
->>>>>>> bdf33b92
+    const pem_postconditions & get_postconditions() const;
     /** \brief Getter of \ref m_edges.
      *
      * Only accessible by the \ref pem_ptr.
@@ -113,18 +90,18 @@
     /** \brief Constructor with parameters.
      * Construct an object with the given info.
      *
-     * @param[in] type: the \ref event_type to set as \ref m_type.
+     * @param[in] id: the \ref id to set as \ref m_id.
      * @param[in] pre: the \ref belief_formula to set as \ref m_pre.
      * @param[in] post: the \ref postconditions to set as \ref m_post.
      * @param[in] edges: the map of the edges of *this*.*/
-    pem(const event_type type, const belief_formula & pre, const postconditions & post, const pem_edges & edges);
+    pem(const pem_id id, const belief_formula & pre, const pem_postconditions & post, const pem_edges & edges);
     /** \brief Copy constructor.
      *
      * @param[in] action: the \ref pem to copy into *this*.*/
     pem(const pem & action);
 
     /**
-     *\brief The < operator based on the field \ref m_type.
+     *\brief The < operator based on the field \ref m_id.
      * Implemented to allow the ordering on set of \ref pem (used in \ref pem_store).
      *
      * @see pem_store.
@@ -134,7 +111,7 @@
      * @return false: otherwise.*/
     bool operator<(const pem & to_compare) const;
     /**
-     *\brief The > operator based on the field \ref m_type.
+     *\brief The > operator based on the field \ref m_id.
      * Implemented to allow the ordering on set of \ref pem (used in \ref pem_store).
      *
      * @see pem_store.
@@ -144,7 +121,7 @@
      * @return false: otherwise.*/
     bool operator>(const pem & to_compare) const;
     /**
-     *\brief The == operator based on the field \ref m_type.
+     *\brief The == operator based on the field \ref m_id.
      * Implemented to allow the ordering on set of \ref pem (used in \ref pem_store).
      *
      * @see pem_store.
@@ -231,10 +208,10 @@
      * @return a copy of the pointer \ref m_ptr.*/
     std::shared_ptr <pem> get_ptr() const;
 
-    /** \brief Function that return the field m_type of the pointed \ref pem.
-     *
-     * @return the \ref m_type of the \ref pem pointed by \ref m_ptr.*/
-    const event_type get_type() const;
+    /** \brief Function that return the field m_id of the pointed \ref pem.
+     *
+     * @return the \ref m_id of the \ref pem pointed by \ref m_ptr.*/
+    const pem_id get_id() const;
     /** \brief Function that return the field m_precondition of the pointed \ref pem.
      *
      * @return the \ref m_precondition of the \ref pem pointed by \ref m_ptr.*/
@@ -242,14 +219,14 @@
     /** \brief Function that return the field m_postconditions of the pointed \ref pem.
      *
      * @return the \ref m_postconditions of the \ref pem pointed by \ref m_ptr.*/
-    const postconditions & get_postconditions() const;
+    const pem_postconditions & get_postconditions() const;
     /** \brief Function that return the field m_edges of the pointed \ref pem.
      *
      * @return the \ref m_edges of the \ref pem pointed by \ref m_ptr.*/
     const pem_edges& get_edges() const;
 
     /**
-     *\brief The < operator based on the field \ref m_type.
+     *\brief The < operator based on the field \ref m_id.
      * Implemented to allow the ordering on set of \ref pem_ptr (used in \ref pem_store).
      *
      * @see pem_store.
@@ -259,7 +236,7 @@
      * @return false: otherwise.*/
     bool operator<(const pem_ptr & to_compare) const;
     /**
-     *\brief The > operator based on the field \ref m_type.
+     *\brief The > operator based on the field \ref m_id.
      * Implemented to allow the ordering on set of \ref pem_ptr (used in \ref pem_store).
      *
      * @see pem_store.
@@ -269,7 +246,7 @@
      * @return false: otherwise.*/
     bool operator>(const pem_ptr & to_compare) const;
     /**
-     *\brief The == operator based on the field \ref m_type.
+     *\brief The == operator based on the field \ref m_id.
      * Implemented to allow the ordering on set of \ref pem_ptr (used in \ref pem_store).
      *
      * @see pem_store.
